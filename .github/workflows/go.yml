--- conflicted
+++ resolved
@@ -25,11 +25,7 @@
       run: |
         go get -v -t -d ./...
         sudo apt-get update
-<<<<<<< HEAD
-        sudo apt-get install mingw-w64-x86-64-dev gcc-mingw-w64-x86-64 gcc-mingw-w64 gcc-aarch64-linux-gnu
-=======
         sudo apt-get install mingw-w64-x86-64-dev gcc-mingw-w64-x86-64 gcc-mingw-w64 gcc-aarch64-linux-gnu clang-12 llvm libelf-dev git make libzstd-dev linux-tools-common
->>>>>>> 7ce85f6c
 
     - name: Use Node.js v16
       uses: actions/setup-node@v3
